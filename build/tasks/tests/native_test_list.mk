# Copyright (C) 2016 The Android Open Source Project
#
# Licensed under the Apache License, Version 2.0 (the "License");
# you may not use this file except in compliance with the License.
# You may obtain a copy of the License at
#
#      http://www.apache.org/licenses/LICENSE-2.0
#
# Unless required by applicable law or agreed to in writing, software
# distributed under the License is distributed on an "AS IS" BASIS,
# WITHOUT WARRANTIES OR CONDITIONS OF ANY KIND, either express or implied.
# See the License for the specific language governing permissions and
# limitations under the License.

native_tests := \
    adbd_test \
    async_io_test \
    bionic-unit-tests \
    bionic-unit-tests-static \
    bluetoothtbd_test \
    bootstat_tests \
    boringssl_crypto_test \
    boringssl_ssl_test \
    buffer_hub_queue-test \
    buffer_hub_queue_producer-test \
    bugreportz_test \
    bsdiff_unittest \
    camera_client_test \
    crashcollector \
    debuggerd_test \
    dumpstate_test \
    dumpstate_test_fixture \
    dumpsys_test \
<<<<<<< HEAD
    gatekeeperd-unit-tests \
=======
    dvr_api-test \
>>>>>>> a476b765
    hello_world_test \
    hwui_unit_tests \
    init_tests \
    installd_cache_test \
    installd_service_test \
    installd_utils_test \
    JniInvocation_test \
    libappfuse_test \
    libbase_test \
    libcutils_test \
    libcutils_test_static \
    libgui_test \
    libhidl_test \
    libjavacore-unit-tests \
    liblog-unit-tests \
    libminijail_unittest_gtest \
    libtextclassifier_tests \
    libvintf_test \
    libwifi-system_tests \
    linker-unit-tests \
    logcat-unit-tests \
    logd-unit-tests \
    kernel-config-unit-tests \
    malloc_debug_unit_tests \
    memory_replay_tests \
    memunreachable_test \
    minadbd_test \
    minikin_tests \
    mtp_ffs_handle_test \
    net_test_bluetooth \
    net_test_btcore \
    net_test_device \
    net_test_hci \
    net_test_osi \
    netd_integration_test \
    netd_unit_test \
    pagemap_test \
    perfprofd_test \
    recovery_component_test \
    recovery_unit_test \
    scrape_mmap_addr \
    simpleperf_cpu_hotplug_test \
    simpleperf_unit_test \
    syscall_filter_unittest_gtest \
    time-unit-tests \
    update_engine_unittests \
    vintf_object_test \
    wificond_unit_test \
    wifilogd_unit_test \
    ziparchive-tests \
    SurfaceFlinger_test

# Android Things specific tests
ifeq ($(PRODUCT_IOT),true)

native_tests += \
    audio_userdriver_test \
    crash_reporter_tests \
    libandroidthings_pio_tests \
    libbrillo_test \
    libchrome_test \
    libusersensors_binder_test \
    peripheralman_unittests \
    sensors_userdriver_test \
    userinputdriver_test

endif  # PRODUCT_IOT == true<|MERGE_RESOLUTION|>--- conflicted
+++ resolved
@@ -31,11 +31,8 @@
     dumpstate_test \
     dumpstate_test_fixture \
     dumpsys_test \
-<<<<<<< HEAD
+    dvr_api-test \
     gatekeeperd-unit-tests \
-=======
-    dvr_api-test \
->>>>>>> a476b765
     hello_world_test \
     hwui_unit_tests \
     init_tests \
