/*
 * Copyright (C) 2018 The Android Open Source Project
 *
 * Licensed under the Apache License, Version 2.0 (the "License");
 * you may not use this file except in compliance with the License.
 * You may obtain a copy of the License at
 *
 *      http://www.apache.org/licenses/LICENSE-2.0
 *
 * Unless required by applicable law or agreed to in writing, software
 * distributed under the License is distributed on an "AS IS" BASIS,
 * WITHOUT WARRANTIES OR CONDITIONS OF ANY KIND, either express or implied.
 * See the License for the specific language governing permissions and
 * limitations under the License.
 */
package android.platform.test.microbenchmark;

import static android.content.Context.BATTERY_SERVICE;
import static android.os.BatteryManager.BATTERY_PROPERTY_CAPACITY;
import static android.os.BatteryManager.BATTERY_PROPERTY_CHARGE_COUNTER;

import android.os.BatteryManager;
import android.os.Bundle;
import android.os.SystemClock;
import android.platform.test.composer.Iterate;
import android.platform.test.rule.DynamicRuleChain;
import android.platform.test.rule.TracePointRule;
import android.util.Log;
import androidx.annotation.VisibleForTesting;
import androidx.test.InstrumentationRegistry;

import java.lang.annotation.ElementType;
import java.lang.annotation.Retention;
import java.lang.annotation.RetentionPolicy;
import java.lang.annotation.Target;
import java.util.ArrayList;
import java.util.Arrays;
import java.util.HashMap;
import java.util.List;
import java.util.Map;

import org.junit.internal.AssumptionViolatedException;
import org.junit.internal.runners.model.EachTestNotifier;
import org.junit.internal.runners.model.ReflectiveCallable;
import org.junit.internal.runners.statements.RunAfters;
import org.junit.rules.TestRule;
import org.junit.runner.Description;
import org.junit.runner.notification.RunNotifier;
import org.junit.runners.BlockJUnit4ClassRunner;
import org.junit.runners.model.FrameworkMethod;
import org.junit.runners.model.InitializationError;
import org.junit.runners.model.Statement;
import org.junit.rules.RunRules;

/**
 * The {@code Microbenchmark} runner allows you to run individual JUnit {@code @Test} methods
 * repeatedly like a benchmark test in order to get more repeatable, reliable measurements, or to
 * ensure it passes when run many times. This runner supports a number of customized features that
 * enable better benchmarking and better integration with surrounding tools.
 *
 * <p>One iteration represents a single pass of a test method. The number of iterations and how
 * those iterations get renamed are configurable with options listed at the top of the source code.
 * Some custom annotations also exist to enable this runner to replicate JUnit's functionality with
 * modified behaviors related to running repeated methods. These are documented separately below
 * with the corresponding annotations, {@link @NoMetricBefore}, {@link @NoMetricAfter}, and
 * {@link @TightMethodRule}.
 *
 * <p>Finally, this runner supports some power-specific testing features used to denoise (also
 * documented below), and can be configured to terminate early if the battery drops too low or if
 * any test fails.
 */
public class Microbenchmark extends BlockJUnit4ClassRunner {

    private static final String LOG_TAG = Microbenchmark.class.getSimpleName();

    private static final Statement EMPTY_STATEMENT =
            new Statement() {
                @Override
                public void evaluate() throws Throwable {}
            };

    // Renames repeated test methods as <description><separator><iteration> (if set to true).
    public static final String RENAME_ITERATION_OPTION = "rename-iterations";
    @VisibleForTesting static final String ITERATION_SEP_OPTION = "iteration-separator";
    @VisibleForTesting static final String ITERATION_SEP_DEFAULT = "$";

    // Stop running tests after any failure is encountered (if set to true).
    private static final String TERMINATE_ON_TEST_FAIL_OPTION = "terminate-on-test-fail";

    // Don't start new iterations if the battery falls below this value (if set).
    @VisibleForTesting static final String MIN_BATTERY_LEVEL_OPTION = "min-battery";
    // Don't start new iterations if the battery already fell more than this value (if set).
    @VisibleForTesting static final String MAX_BATTERY_DRAIN_OPTION = "max-battery-drain";
<<<<<<< HEAD
=======
    // Use these options to inject rules at runtime via the command line. For details, please see
    // documentation for DynamicRuleChain.
    @VisibleForTesting static final String DYNAMIC_OUTER_RULES_OPTION = "outer-rules";
    @VisibleForTesting static final String DYNAMIC_INNER_RULES_OPTION = "inner-rules";

>>>>>>> d8b3bfa6
    // Options for aligning with the battery charge (coulomb) counter for power tests. We want to
    // start microbenchmarks just after the coulomb counter has decremented to account for the
    // counter being quantized. The counter most accurately reflects the true value just after it
    // decrements.
    private static final String ALIGN_WITH_CHARGE_COUNTER_OPTION = "align-with-charge-counter";
    private static final String COUNTER_DECREMENT_TIMEOUT_OPTION = "counter-decrement-timeout_ms";

    private final String mIterationSep;
    private final Bundle mArguments;
    private final boolean mRenameIterations;
    private final int mMinBatteryLevel;
    private final int mMaxBatteryDrain;
    private final int mCounterDecrementTimeoutMs;
    private final boolean mAlignWithChargeCounter;
    private final boolean mTerminateOnTestFailure;
    private final Map<Description, Integer> mIterations = new HashMap<>();
    private int mStartBatteryLevel;

    private final BatteryManager mBatteryManager;

    /**
     * Called reflectively on classes annotated with {@code @RunWith(Microbenchmark.class)}.
     */
    public Microbenchmark(Class<?> klass) throws InitializationError {
        this(klass, InstrumentationRegistry.getArguments());
    }

    /** Do not call. Called explicitly from tests to provide an arguments. */
    @VisibleForTesting
    Microbenchmark(Class<?> klass, Bundle arguments) throws InitializationError {
        super(klass);
        mArguments = arguments;
        // Parse out additional options.
        mRenameIterations = Boolean.parseBoolean(arguments.getString(RENAME_ITERATION_OPTION));
        mIterationSep =
                arguments.containsKey(ITERATION_SEP_OPTION)
                        ? arguments.getString(ITERATION_SEP_OPTION)
                        : ITERATION_SEP_DEFAULT;
        mMinBatteryLevel = Integer.parseInt(arguments.getString(MIN_BATTERY_LEVEL_OPTION, "-1"));
        mMaxBatteryDrain = Integer.parseInt(arguments.getString(MAX_BATTERY_DRAIN_OPTION, "100"));
        mCounterDecrementTimeoutMs =
                Integer.parseInt(arguments.getString(COUNTER_DECREMENT_TIMEOUT_OPTION, "30000"));
        mAlignWithChargeCounter =
                Boolean.parseBoolean(
                        arguments.getString(ALIGN_WITH_CHARGE_COUNTER_OPTION, "false"));

        mTerminateOnTestFailure =
                Boolean.parseBoolean(
                        arguments.getString(TERMINATE_ON_TEST_FAIL_OPTION, "false"));

        // Get the battery manager for later use.
        mBatteryManager =
                (BatteryManager)
                        InstrumentationRegistry.getContext().getSystemService(BATTERY_SERVICE);
    }

    @Override
    public void run(final RunNotifier notifier) {
        if (mAlignWithChargeCounter) {
            // Try to wait until the coulomb counter has just decremented to start the test.
            int startChargeCounter = getBatteryChargeCounter();
            long startTimestamp = SystemClock.uptimeMillis();
            while (startChargeCounter == getBatteryChargeCounter()) {
                if (SystemClock.uptimeMillis() - startTimestamp > mCounterDecrementTimeoutMs) {
                    Log.d(
                            LOG_TAG,
                            "Timed out waiting for the counter to change. Continuing anyway.");
                    break;
                } else {
                    Log.d(
                            LOG_TAG,
                            String.format(
                                    "Charge counter still reads: %d. Waiting.",
                                    startChargeCounter));
                    SystemClock.sleep(getCounterPollingInterval());
                }
            }
        }
        Log.d(LOG_TAG, String.format("The charge counter reads: %d.", getBatteryChargeCounter()));

        mStartBatteryLevel = getBatteryLevel();

        super.run(notifier);
    }

    /**
     * Returns a {@link Statement} that invokes {@code method} on {@code test}, surrounded by any
     * explicit or command-line-supplied {@link TightMethodRule}s. This allows for tighter {@link
     * TestRule}s that live inside {@link Before} and {@link After} statements.
     */
    @Override
    protected Statement methodInvoker(FrameworkMethod method, Object test) {
        // Iterate on the test method multiple times for more data. If unset, defaults to 1.
        Iterate<Statement> methodIterator = new Iterate<Statement>();
        methodIterator.setOptionName("method-iterations");
        final List<Statement> testMethodStatement =
                methodIterator.apply(
                        mArguments,
                        Arrays.asList(new Statement[] {super.methodInvoker(method, test)}));
        Statement start =
                new Statement() {
                    @Override
                    public void evaluate() throws Throwable {
                        for (Statement method : testMethodStatement) {
                            method.evaluate();
                        }
                    }
                };
        // Wrap the multiple-iteration test method with trace points.
        start = getTracePointRule().apply(start, describeChild(method));
        // Invoke special @TightMethodRules that wrap @Test methods.
        List<TestRule> tightMethodRules =
                getTestClass().getAnnotatedFieldValues(test, TightMethodRule.class, TestRule.class);
        for (TestRule tightMethodRule : tightMethodRules) {
            start = tightMethodRule.apply(start, describeChild(method));
        }
        return start;
    }

    @VisibleForTesting
    protected TracePointRule getTracePointRule() {
        return new TracePointRule();
    }

    /**
     * Returns a list of repeated {@link FrameworkMethod}s to execute.
     */
    @Override
    protected List<FrameworkMethod> getChildren() {
       return new Iterate<FrameworkMethod>().apply(mArguments, super.getChildren());
    }

    /**
     * An annotation for the corresponding tight rules above. These rules are ordered differently
     * from standard JUnit {@link Rule}s because they live between {@link Before} and {@link After}
     * methods, instead of wrapping those methods.
     *
     * <p>In particular, these serve as a proxy for tight metric collection in microbenchmark-style
     * tests, where collection is isolated to just the method under test. This is important for when
     * {@link Before} and {@link After} methods will obscure signal reliability.
     *
     * <p>Currently these are only registered from inside a test class as follows, but should soon
     * be extended for command-line support.
     *
     * ```
     * @RunWith(Microbenchmark.class)
     * public class TestClass {
     *     @TightMethodRule
     *     public ExampleRule exampleRule = new ExampleRule();
     *
     *     @Test ...
     * }
     * ```
     */
    @Retention(RetentionPolicy.RUNTIME)
    @Target({ElementType.FIELD, ElementType.METHOD})
    public @interface TightMethodRule {}

    /**
     * A temporary annotation that acts like the {@code @Before} but is excluded from metric
     * collection.
     *
     * <p>This should be removed as soon as possible. Do not use this unless explicitly instructed
     * to do so. You'll regret it!
     *
     * <p>Note that all {@code TestOption}s must be instantiated as {@code @ClassRule}s to work
     * inside these annotations.
     */
    @Retention(RetentionPolicy.RUNTIME)
    @Target({ElementType.FIELD, ElementType.METHOD})
    public @interface NoMetricBefore {}

    /** A temporary annotation, same as the above, but for replacing {@code @After} methods. */
    @Retention(RetentionPolicy.RUNTIME)
    @Target({ElementType.FIELD, ElementType.METHOD})
    public @interface NoMetricAfter {}

    /**
     * Rename the child class name to add iterations if the renaming iteration option is enabled.
     *
     * <p>Renaming the class here is chosen over renaming the method name because
     *
     * <ul>
     *   <li>Conceptually, the runner is running a class multiple times, as opposed to a method.
     *   <li>When instrumenting a suite in command line, by default the instrumentation command
     *       outputs the class name only. Renaming the class helps with interpretation in this case.
     */
    @Override
    protected Description describeChild(FrameworkMethod method) {
        Description original = super.describeChild(method);
        if (!mRenameIterations) {
            return original;
        }
        return Description.createTestDescription(
                String.join(mIterationSep, original.getClassName(),
                        String.valueOf(mIterations.get(original))), original.getMethodName());
    }

    /** Re-implement the private rules wrapper from {@link BlockJUnit4ClassRunner} in JUnit 4.12. */
    private Statement withRules(FrameworkMethod method, Object target, Statement statement) {
        Statement result = statement;
        List<TestRule> testRules = new ArrayList<>();
        // Inner dynamic rules should be included first because RunRules applies rules inside-out.
        testRules.add(new DynamicRuleChain(DYNAMIC_INNER_RULES_OPTION, mArguments));
        testRules.addAll(getTestRules(target));
        testRules.add(new DynamicRuleChain(DYNAMIC_OUTER_RULES_OPTION, mArguments));
        // Apply legacy MethodRules, if they don't overlap with TestRules.
        for (org.junit.rules.MethodRule each : rules(target)) {
            if (!testRules.contains(each)) {
                result = each.apply(result, method, target);
            }
        }
        // Apply modern, method-level TestRules in outer statements.
        result = new RunRules(result, testRules, describeChild(method));
        return result;
    }

    /**
     * Combine the {@code #runChild}, {@code #methodBlock}, and final {@code #runLeaf} methods to
     * implement the specific {@code Microbenchmark} test behavior. In particular, (1) keep track of
     * the number of iterations for a particular method description, and (2) run {@code
     * NoMetricBefore} and {@code NoMetricAfter} methods outside of the {@code RunListener} test
     * wrapping methods.
     */
    @Override
    protected void runChild(final FrameworkMethod method, RunNotifier notifier) {
        if (isBatteryLevelBelowMin()) {
            throw new TerminateEarlyException("the battery level is below the threshold.");
        } else if (isBatteryDrainAboveMax()) {
            throw new TerminateEarlyException("the battery drain is above the threshold.");
        }

        // Update the number of iterations this method has been run.
        if (mRenameIterations) {
            Description original = super.describeChild(method);
            mIterations.computeIfPresent(original, (k, v) -> v + 1);
            mIterations.computeIfAbsent(original, k -> 1);
        }

        Description description = describeChild(method);
        if (isIgnored(method)) {
            notifier.fireTestIgnored(description);
        } else {
            EachTestNotifier eachNotifier = new EachTestNotifier(notifier, description);

            Object test;
            try {
                // Fail fast if the test is not successfully created.
                test =
                        new ReflectiveCallable() {
                            @Override
                            protected Object runReflectiveCall() throws Throwable {
                                return createTest();
                            }
                        }.run();

                // Run {@code NoMetricBefore} methods first. Fail fast if they fail.
                for (FrameworkMethod noMetricBefore :
                        getTestClass().getAnnotatedMethods(NoMetricBefore.class)) {
                    noMetricBefore.invokeExplosively(test);
                }
            } catch (Throwable e) {
                eachNotifier.fireTestStarted();
                eachNotifier.addFailure(e);
                eachNotifier.fireTestFinished();
                if(mTerminateOnTestFailure) {
                    throw new TerminateEarlyException("test failed.");
                }
                return;
            }

            Statement statement = methodInvoker(method, test);
            statement = possiblyExpectingExceptions(method, test, statement);
            statement = withPotentialTimeout(method, test, statement);
            statement = withBefores(method, test, statement);
            statement = withAfters(method, test, statement);
            statement = withRules(method, test, statement);

            boolean testFailed = false;
            // Fire test events from inside to exclude "no metric" methods.
            eachNotifier.fireTestStarted();
            try {
                statement.evaluate();
            } catch (AssumptionViolatedException e) {
                eachNotifier.addFailedAssumption(e);
                testFailed = true;
            } catch (Throwable e) {
                eachNotifier.addFailure(e);
                testFailed = true;
            } finally {
                eachNotifier.fireTestFinished();
            }

            try {
                // Run {@code NoMetricAfter} methods last, reporting all errors.
                List<FrameworkMethod> afters =
                        getTestClass().getAnnotatedMethods(NoMetricAfter.class);
                if (!afters.isEmpty()) {
                    new RunAfters(EMPTY_STATEMENT, afters, test).evaluate();
                }
            } catch (AssumptionViolatedException e) {
                eachNotifier.addFailedAssumption(e);
                testFailed = true;
            } catch (Throwable e) {
                eachNotifier.addFailure(e);
                testFailed = true;
            }

            if(mTerminateOnTestFailure && testFailed) {
                throw new TerminateEarlyException("test failed.");
            }
        }
    }

    /* Checks if the battery level is below the specified level where the test should terminate. */
    private boolean isBatteryLevelBelowMin() {
        return getBatteryLevel() < mMinBatteryLevel;
    }

    /* Checks if the battery level has drained enough to where the test should terminate. */
    private boolean isBatteryDrainAboveMax() {
        return mStartBatteryLevel - getBatteryLevel() > mMaxBatteryDrain;
    }

    /* Gets the current battery level (as a percentage). */
    @VisibleForTesting
    public int getBatteryLevel() {
        return mBatteryManager.getIntProperty(BATTERY_PROPERTY_CAPACITY);
    }

    /* Gets the current battery charge counter (coulomb counter). */
    @VisibleForTesting
    public int getBatteryChargeCounter() {
        return mBatteryManager.getIntProperty(BATTERY_PROPERTY_CHARGE_COUNTER);
    }

    /* Gets the polling interval to check for changes in the battery charge counter. */
    @VisibleForTesting
    public long getCounterPollingInterval() {
        return 100;
    }

    /**
     * A {@code RuntimeException} class for terminating test runs early for some specified reason.
     */
    @VisibleForTesting
    static class TerminateEarlyException extends RuntimeException {
        public TerminateEarlyException(String message) {
            super(String.format("Terminating early because %s", message));
        }
    }

}<|MERGE_RESOLUTION|>--- conflicted
+++ resolved
@@ -79,6 +79,11 @@
                 public void evaluate() throws Throwable {}
             };
 
+    // Use these options to inject rules at runtime via the command line. For details, please see
+    // documentation for DynamicRuleChain.
+    @VisibleForTesting static final String DYNAMIC_OUTER_RULES_OPTION = "outer-rules";
+    @VisibleForTesting static final String DYNAMIC_INNER_RULES_OPTION = "inner-rules";
+
     // Renames repeated test methods as <description><separator><iteration> (if set to true).
     public static final String RENAME_ITERATION_OPTION = "rename-iterations";
     @VisibleForTesting static final String ITERATION_SEP_OPTION = "iteration-separator";
@@ -91,14 +96,6 @@
     @VisibleForTesting static final String MIN_BATTERY_LEVEL_OPTION = "min-battery";
     // Don't start new iterations if the battery already fell more than this value (if set).
     @VisibleForTesting static final String MAX_BATTERY_DRAIN_OPTION = "max-battery-drain";
-<<<<<<< HEAD
-=======
-    // Use these options to inject rules at runtime via the command line. For details, please see
-    // documentation for DynamicRuleChain.
-    @VisibleForTesting static final String DYNAMIC_OUTER_RULES_OPTION = "outer-rules";
-    @VisibleForTesting static final String DYNAMIC_INNER_RULES_OPTION = "inner-rules";
-
->>>>>>> d8b3bfa6
     // Options for aligning with the battery charge (coulomb) counter for power tests. We want to
     // start microbenchmarks just after the coulomb counter has decremented to account for the
     // counter being quantized. The counter most accurately reflects the true value just after it
