--- conflicted
+++ resolved
@@ -3,12 +3,8 @@
  * Copyright 2018 Google Inc. All Rights Reserved.
  -->
 <configuration description="Config for WindowManager Flicker Tests">
-<<<<<<< HEAD
-    <option name="test-tag" value="FlickerLibTest"/>
-=======
     <option name="test-tag" value="FlickerLibTest" />
     <target_preparer class="com.android.tradefed.targetprep.RootTargetPreparer"/>
->>>>>>> ccd59141
     <target_preparer class="com.android.tradefed.targetprep.DeviceSetup">
         <!-- keeps the screen on during tests -->
         <option name="screen-always-on" value="on"/>
